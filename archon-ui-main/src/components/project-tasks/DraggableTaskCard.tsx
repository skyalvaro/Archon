--- conflicted
+++ resolved
@@ -200,12 +200,7 @@
                 <span className="text-gray-600 dark:text-gray-400 text-xs">{task.assignee?.name || 'User'}</span>
               </div>
               <button 
-<<<<<<< HEAD
-                type="button"
-                onClick={(e) => {
-=======
                 onClick={async (e) => {
->>>>>>> 4fa0e65d
                   e.stopPropagation();
                   const success = await copyToClipboard(task.id);
                   if (success) {
