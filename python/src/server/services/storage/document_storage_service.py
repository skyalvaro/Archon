--- conflicted
+++ resolved
@@ -27,11 +27,7 @@
     enable_parallel_batches: bool = True,
     provider: str | None = None,
     cancellation_check: Any | None = None,
-<<<<<<< HEAD
-) -> dict[str, Any]:
-=======
 ) -> dict[str, int]:
->>>>>>> 52ee5e2c
     """
     Add documents to Supabase with threading optimizations.
 
@@ -47,9 +43,6 @@
         batch_size: Size of each batch for insertion
         progress_callback: Optional async callback function for progress reporting
         provider: Optional provider override for embeddings
-        
-    Returns:
-        Dict with statistics: chunks_stored, embedding_failures, total_chunks, success
     """
     with safe_span(
         "add_documents_to_supabase", total_documents=len(contents), batch_size=batch_size
@@ -137,9 +130,6 @@
             use_contextual_embeddings = os.getenv("USE_CONTEXTUAL_EMBEDDINGS", "false") == "true"
 
         # Initialize batch tracking for simplified progress
-        # Track embedding failures for reporting
-        total_embedding_failures = 0
-        total_chunks_stored = 0
         completed_batches = 0
         total_batches = (len(contents) + batch_size - 1) // batch_size
         total_chunks_stored = 0
@@ -277,9 +267,8 @@
                 progress_callback=embedding_progress_wrapper if progress_callback else None
             )
 
-            # Log any failures and track them
+            # Log any failures
             if result.has_failures:
-                total_embedding_failures += result.failure_count
                 search_logger.error(
                     f"Batch {batch_num}: Failed to create {result.failure_count} embeddings. "
                     f"Successful: {result.success_count}. Errors: {[item['error'] for item in result.failed_items[:3]]}"
@@ -366,12 +355,7 @@
                         "chunks_processed": len(batch_data),
                         "active_workers": max_workers if use_contextual_embeddings else 1,
                     }
-<<<<<<< HEAD
-                    await report_progress(complete_msg, new_percentage, batch_info)
-                    total_chunks_stored += len(batch_data)  # Track successful chunks
-=======
                     await report_progress(complete_msg, new_progress, batch_info)
->>>>>>> 52ee5e2c
                     break
 
                 except Exception as e:
@@ -404,7 +388,6 @@
                         search_logger.info(
                             f"Individual inserts: {successful_inserts}/{len(batch_data)} successful"
                         )
-                        total_chunks_stored += successful_inserts  # Track successful individual inserts
 
             # Minimal delay between batches to prevent overwhelming
             if i + batch_size < len(contents):
@@ -427,23 +410,8 @@
             except Exception as e:
                 search_logger.warning(f"Progress callback failed during completion: {e}. Storage still successful.")
 
-<<<<<<< HEAD
-        span.set_attribute("success", total_embedding_failures == 0)
-        span.set_attribute("total_processed", len(contents))
-        span.set_attribute("embedding_failures", total_embedding_failures)
-        span.set_attribute("chunks_stored", total_chunks_stored)
-        
-        # Return statistics
-        return {
-            "chunks_stored": total_chunks_stored,
-            "embedding_failures": total_embedding_failures,
-            "total_chunks": len(contents),
-            "success": total_embedding_failures == 0
-        }
-=======
         span.set_attribute("success", True)
         span.set_attribute("total_processed", len(contents))
         span.set_attribute("total_stored", total_chunks_stored)
 
-        return {"chunks_stored": total_chunks_stored}
->>>>>>> 52ee5e2c
+        return {"chunks_stored": total_chunks_stored}