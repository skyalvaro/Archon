--- conflicted
+++ resolved
@@ -72,11 +72,7 @@
         """Test that URL variations generate consistent IDs based on case differences."""
         handler = URLHandler()
         
-<<<<<<< HEAD
-        # These should generate different IDs (path case is preserved)
-=======
         # Test that URLs with same case generate same ID, different case generates different ID
->>>>>>> f938a3d9
         url_variations = [
             "https://github.com/Microsoft/TypeScript",
             "https://github.com/microsoft/typescript",  # Different case in path
@@ -85,16 +81,10 @@
         
         ids = [handler.generate_unique_source_id(url) for url in url_variations]
         
-<<<<<<< HEAD
-        # Path case matters, so these will be different
-        assert ids[0] == ids[2], "Same path case should generate same ID"
-        assert ids[0] != ids[1], "Different path case should generate different ID"
-=======
         # First and third should be same (only domain case differs, which gets normalized)
         # Second should be different (path case matters)
         assert ids[0] == ids[2], f"URLs with only domain case differences should generate same ID"
         assert ids[0] != ids[1], f"URLs with path case differences should generate different IDs"
->>>>>>> f938a3d9
     
     def test_concurrent_crawl_simulation(self):
         """Simulate concurrent crawls to verify no race conditions."""
